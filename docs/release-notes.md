← [README](README.md)

# Release notes
<!--
## Future release
* For modders:
  * Migrated to Harmony 2.0 (see [_migrate to Harmony 2.0_](https://stardewvalleywiki.com/Modding:Migrate_to_Harmony_2.0) for more info).
-->

## Upcoming release
* For players:
<<<<<<< HEAD
  * When the installer is run from within a game folder, it now installs SMAPI to that folder. That simplifies installation if you have multiple copies of the game or it can't otherwise auto-detect the game path.
  * Clarified not-a-mod error when the SMAPI installer is in the `Mods` folder.
=======
  * Updated for Stardew Valley 1.5, including split-screen support.

* For modders:
  * Added `PerScreen<T>` utility and new `Context` fields to simplify split-screen support in mods.
  * Added screen ID to log when playing in split-screen mode.

* For the Console Commands mod:
  * Added `furniture` option to `world_clear`.
>>>>>>> 5e2f6f56

## 3.7.6
Released 21 November 2020 for Stardew Valley 1.4.1 or later.

* For players:
  * Fixed error when heuristically rewriting an outdated mod in rare cases.
  * Fixed rare 'collection was modified' error when using `harmony summary` console command.

* For modders:
  * Updated TMXTile to 1.5.8 to fix exported `.tmx` files losing tile index properties.

* For the Console Commands mod:
  * `player_add` can now spawn shirts normally only available during character customization.
  * `player_add` now applies fish pond rules for roe items. (That mainly adds Clam Roe, Sea Urchin Roe, and custom roe from mods.)

## 3.7.5
Released 16 October 2020 for Stardew Valley 1.4.1 or later.

* For modders:
  * Fixed changes to the town map asset not reapplying the game's community center, JojaMart, and Pam house changes.

## 3.7.4
Released 03 October 2020 for Stardew Valley 1.4.1 or later.

* For players:
  * Improved performance on some older computers (thanks to millerscout!).
  * Fixed update alerts for Chucklefish forum mods broken by a recent site change.

* For modders:
  * Updated dependencies (including Mono.Cecil 0.11.2 → 0.11.3 and Platonymous.TMXTile 1.3.8 → 1.5.6).
  * Fixed asset propagation for `Data\MoviesReactions`.
  * Fixed error in content pack path handling when you pass a null path.

* For the web UI:
  * Updated the JSON validator/schema for Content Patcher 1.18.

* For SMAPI developers:
  * Simplified preparing a mod build config package release.

## 3.7.3
Released 16 September 2020 for Stardew Valley 1.4.1 or later.

* For players:
  * Fixed errors on Linux/Mac due to content packs with incorrect filename case.
  * Fixed map rendering crash due to conflict between SMAPI and PyTK.
  * Fixed error in heuristically-rewritten mods in rare cases (thanks to collaboration with ZaneYork!).

* For modders:
  * File paths accessed through `IContentPack` are now case-insensitive (even on Linux).

* For the web UI:
  * You can now renew the expiry for an uploaded JSON/log file if you need it longer.

## 3.7.2
Released 08 September 2020 for Stardew Valley 1.4.1 or later.

* For players:
  * Fixed mod recipe changes not always applied in 3.7.

* For modders:
  * Renamed `PathUtilities.NormalizePathSeparators` to `NormalizePath`, and added normalization for more cases.

## 3.7.1
Released 08 September 2020 for Stardew Valley 1.4.1 or later.

* For players:
  * Fixed input-handling bugs in 3.7.

## 3.7
Released 07 September 2020 for Stardew Valley 1.4.1 or later. See [release highlights](https://www.patreon.com/posts/41341767).

* For players:
  * Added heuristic compatibility rewrites. (This improves mod compatibility with Android and future game updates.)
  * Tweaked the rules for showing update alerts (see _for SMAPI developers_ below for details).
  * Simplified the error shown for duplicate mods.
  * Fixed crossplatform compatibility for mods which use the `[HarmonyPatch(type)]` attribute (thanks to spacechase0!).
  * Fixed map tile rotation broken when you return to the title screen and reload a save.
  * Fixed broken URL in update alerts for unofficial versions.
  * Fixed rare error when a mod adds/removes event handlers asynchronously.
  * Fixed rare issue where the console showed incorrect colors when mods wrote to it asynchronously.
  * Fixed SMAPI not always detecting broken field references in mod code.
  * Removed the experimental `RewriteInParallel` option added in SMAPI 3.6 (it was already disabled by default). Unfortunately this caused intermittent and unpredictable errors when enabled.
  * Internal changes to prepare for upcoming game updates.

* For modders:
  * Added `PathUtilities` to simplify working with file/asset names.
  * You can now read/write `SDate` values to JSON (e.g. for `config.json`, network mod messages, etc).
  * Fixed asset propagation not updating title menu buttons immediately on Linux/Mac.

* For the web UI:
  * Updated the JSON validator/schema for Content Patcher 1.16 and 1.17.

* For SMAPI developers:
  * The web API now returns an update alert in two new cases: any newer unofficial update (previously only shown if the mod was incompatible), and a newer prerelease version if the installed non-prerelease version is broken (previously only shown if the installed version was prerelease).
  * Reorganised the SMAPI core to reduce coupling to game types like `Game1`, make it easier to navigate, and simplify future game updates.
  * SMAPI now automatically fixes code broken by these changes in game code, so manual rewriters are no longer needed:
    * reference to a method with new optional parameters;
    * reference to a field replaced by a property;
    * reference to a field replaced by a `const` field.
  * `FieldReplaceRewriter` now supports mapping to a different target type.

## 3.6.2
Released 02 August 2020 for Stardew Valley 1.4.1 or later.

* For players:
  * Improved compatibility with some Linux terminals (thanks to jlaw and Spatterjaaay!).
  * Fixed rare error when a mod adds/removes an event handler from an event handler.
  * Fixed string sorting/comparison for some special characters.

* For the Console Commands mod:
  * Fixed error opening menu when some item data is invalid.
  * Fixed spawned Floor TV not functional as a TV (thanks to Platonymous!).
  * Fixed spawned sturgeon roe having incorrect color.

* For modders:
  * Updated internal dependencies.
  * SMAPI now ignores more file types when scanning for mod folders (`.doc`, `.docx`, `.rar`, and `.zip`).
  * Added current GPU to trace logs to simplify troubleshooting.

## 3.6.1
Released 21 June 2020 for Stardew Valley 1.4.1 or later.

* Fixed event priority sorting.

## 3.6
Released 20 June 2020 for Stardew Valley 1.4.1 or later. See [release highlights](https://www.patreon.com/posts/38441800).

* For players:
  * Added crossplatform compatibility for mods which use the `[HarmonyPatch(type)]` attribute.
  * Added experimental option to reduce startup time when loading mod DLLs (thanks to ZaneYork!). Enable `RewriteInParallel` in the `smapi-internal/config.json` to try it.
  * Reduced processing time when a mod loads many unpacked images (thanks to Entoarox!).
  * Mod load warnings are now listed alphabetically.
  * MacOS files starting with `._` are now ignored and can no longer cause skipped mods.
  * Simplified paranoid warning logs and reduced their log level.
  * Fixed black maps on Android for mods which use `.tmx` files.
  * Fixed `BadImageFormatException` error detection.
  * Fixed `reload_i18n` command not reloading content pack translations.

* For the web UI:
  * Added GitHub licenses to mod compatibility list.
  * Improved JSON validator:
    * added SMAPI `i18n` schema;
    * editing an uploaded file now remembers the selected schema;
    * changed default schema to plain JSON.
  * Updated ModDrop URLs.
  * Internal changes to improve performance and reliability.

* For modders:
  * Added [event priorities](https://stardewvalleywiki.com/Modding:Modder_Guide/APIs/Events#Custom_priority) (thanks to spacechase0!).
  * Added [update subkeys](https://stardewvalleywiki.com/Modding:Modder_Guide/APIs/Update_checks#Update_subkeys).
  * Added [a custom build of Harmony](https://github.com/Pathoschild/Harmony#readme) to provide more useful stack traces in error logs.
  * Added `harmony_summary` console command to list or search current Harmony patches.
  * Added `Multiplayer.PeerConnected` event.
  * Added support for overriding update keys from the wiki compatibility list.
  * Improved mod rewriting for compatibility to support more cases (e.g. custom attributes and generic types).
  * Fixed `helper.Reflection` blocking access to game methods/properties intercepted by SMAPI.
  * Fixed asset propagation for Gil's portraits.
  * Fixed `.pdb` files ignored for error stack traces when mods are rewritten by SMAPI.
  * Fixed `ModMessageReceived` event handlers not tracked for performance monitoring.

* For SMAPI developers:
  * Eliminated MongoDB storage in the web services, which complicated the code unnecessarily. The app still uses an abstract interface for storage, so we can wrap a distributed cache in the future if needed.
  * Overhauled update checks to simplify mod site integrations, centralize common logic, and enable upcoming features.
  * Merged the separate legacy redirects app on AWS into the main app on Azure.
  * Changed SMAPI's Harmony ID from `io.smapi` to `SMAPI` for readability in Harmony summaries.

## 3.5
Released 27 April 2020 for Stardew Valley 1.4.1 or later. See [release highlights](https://www.patreon.com/posts/36471055).

* For players:
  * SMAPI now prevents more game errors due to broken items, so you no longer need save editing to remove them.
  * Added option to disable console colors.
  * Updated compatibility list.
  * Improved translations.¹

* For the Console Commands mod:
  * Commands like `world_setday` now also affect the 'days played' stat, so in-game events/randomization match what you'd get if you played to that date normally (thanks to kdau!).

* For the web UI:
  * Updated the JSON validator/schema for Content Patcher 1.13.
  * Fixed rare intermittent "CGI application encountered an error" errors.

* For modders:
  * Added map patching to the content API (via `asset.AsMap()`).
  * Added support for using patch helpers with arbitrary data (via `helper.Content.GetPatchHelper`).
  * Added `SDate` fields/methods: `SeasonIndex`, `FromDaysSinceStart`, `FromWorldDate`, `ToWorldDate`, and `ToLocaleString` (thanks to kdau!).
  * Added `SDate` translations taken from the Lookup Anything mod.¹
  * Fixed asset propagation for certain maps loaded through temporary content managers. This notably fixes unreliable patches to the farmhouse and town maps.
  * Fixed asset propagation on Linux/Mac for monster sprites, NPC dialogue, and NPC schedules.
  * Fixed asset propagation for NPC dialogue sometimes causing a spouse to skip marriage dialogue or not allow kisses.

¹ Date format translations were taken from the Lookup Anything mod; thanks to translators FixThisPlz (improved Russian), LeecanIt (added Italian), pomepome (added Japanese), S2SKY (added Korean), Sasara (added German), SteaNN (added Russian), ThomasGabrielDelavault (added Spanish), VincentRoth (added French), Yllelder (improved Spanish), and yuwenlan (added Chinese). Some translations for Korean, Hungarian, and Turkish were derived from the game translations.

## 3.4.1
Released 24 March 2020 for Stardew Valley 1.4.1 or later.

* For modders:
  * Asset changes now propagate to NPCs in an event (e.g. wedding sprites).
  * Fixed mouse input suppression not working in SMAPI 3.4.

## 3.4
Released 22 March 2020 for Stardew Valley 1.4.1 or later. See [release highlights](https://www.patreon.com/posts/35161371).

* For players:
  * Fixed semi-transparency issues on Linux/Mac in recent versions of Mono (e.g. pink shadows).
  * Fixed `player_add` command error if you have broken XNB mods.
  * Removed invalid-location check now handled by the game.
  * Updated translations. Thanks to Annosz (added Hungarian)!

* For modders:
  * Added support for flipped and rotated map tiles (thanks to collaboration with Platonymous!).
  * Added support for `.tmx` maps using zlib compression (thanks to Platonymous!).
  * Added `this.Monitor.LogOnce` method.
  * Mods are no longer prevented from suppressing key presses in the chatbox.

* For the web UI:
  * Added option to upload files using a file picker.
  * Optimized log parser for very long multi-line log messages.
  * Fixed log parser not detecting folder path in recent versions of SMAPI.

* For SMAPI developers:
  * Added internal API to send custom input to the game/mods. This is mainly meant to support Virtual Keyboard on Android, but might be exposed as a public API in future versions.

## 3.3.2
Released 22 February 2020 for Stardew Valley 1.4.1 or later.

* Fixed mods receiving their own message broadcasts.

## 3.3.1
Released 22 February 2020 for Stardew Valley 1.4.1 or later.

* Fixed errors with custom spouse room mods in SMAPI 3.3.

## 3.3
Released 22 February 2020 for Stardew Valley 1.4.1 or later. See [release highlights](https://www.patreon.com/posts/34248719).

* For players:
  * Improved performance for mods which load many images.
  * Reduced network traffic for mod broadcasts to players who can't process them.
  * Fixed update-check errors for recent versions of SMAPI on Android.
  * Updated draw logic to match recent game updates.
  * Updated compatibility list.
  * Updated SMAPI/game version map.
  * Updated translations. Thanks to xCarloC (added Italian)!

* For the Save Backup mod:
  * Fixed warning on MacOS when you have no saves yet.
  * Reduced log messages.

* For the web UI:
  * Updated the JSON validator and Content Patcher schema for `.tmx` support.
  * The mod compatibility page now has a sticky table header.

* For modders:
  * Added support for [message sending](https://stardewvalleywiki.com/Modding:Modder_Guide/APIs/Integrations#Message_sending) to mods on the current computer (in addition to remote computers).
  * Added `ExtendImage` method to content API when editing files to resize textures.
  * Added `helper.Input.GetState` to get the low-level state of a button.
  * **[Breaking change]** Map tilesheets are no loaded from `Content` if they can't be found in `Content/Maps`. This reflects an upcoming change in the game to delete duplicate map tilesheets under `Content`. Most mods should be unaffected.
  * Improved map tilesheet errors so they provide more info.
  * When mods load an asset using a more general type like `content.Load<object>`, SMAPI now calls `IAssetEditor` instances with the actual asset type instead of the specified one.
  * Updated dependencies (including Mono.Cecil 0.11.1 → 0.11.2).
  * Fixed dialogue propagation clearing marriage dialogue.

* For SMAPI/tool developers:
  * Improved support for four-part versions to support SMAPI on Android.
  * The SMAPI log now prefixes the OS name with `Android` on Android.

## 3.2
Released 01 February 2020 for Stardew Valley 1.4.1 or later. See [release highlights](https://www.patreon.com/posts/33659728).

* For players:
  * SMAPI now prevents crashes due to invalid schedule data.
  * SMAPI now prevents crashes due to invalid building types.
  * Added support for persistent `smapi-internal/config.json` overrides (see info in the file).
  * Updated minimum game version (1.4 → 1.4.1).
  * Fixed 'collection was modified' error when returning to title in rare cases.
  * Fixed error when update-checking a mod with a Chucklefish page that has no version.
  * Fixed rare error when building/demolishing buildings.
  * Fixed SMAPI beta versions not showing update alert on next launch (thanks to danvolchek!).

* For the Console Commands mod:
  * Added `performance` command to track mod performance metrics. This is an advanced experimental feature. (Thanks to Drachenkätzchen!)
  * Added `test_input` command to view button codes in the console.

* For the Save Backup mod:
  * Fixed extra files under `Saves` (e.g. manual backups) not being ignored.
  * Fixed Android issue where game files were backed up.

* For modders:
  * Added support for `.tmx` map files. (Thanks to [Platonymous for the underlying library](https://github.com/Platonymous/TMXTile)!)
  * Added special handling for `Vector2` values in `.json` files, so they work consistently crossplatform.
  * Reworked the order that asset editors/loaders are called between multiple mods to support some framework mods like Content Patcher and Json Assets. Note that the order is undefined and should not be depended on.
  * Fixed incorrect warning about mods adding invalid schedules in some cases. The validation was unreliable, and has been removed.
  * Fixed asset propagation not updating other players' sprites.
  * Fixed asset propagation for player sprites not updating recolor maps (e.g. sleeves).
  * Fixed asset propagation for marriage dialogue.
  * Fixed dialogue asset changes not correctly propagated until the next day.
  * Fixed `helper.Data.Read`/`WriteGlobalData` using the `Saves` folder instead of the game's appdata folder. The installer will move existing folders automatically.
  * Fixed issue where a mod which implemented `IAssetEditor`/`IAssetLoader` on its entry class could then remove itself from the editor/loader list.

* For SMAPI/tool developers:
  * Added internal performance monitoring (thanks to Drachenkätzchen!). This is disabled by default in the current version, but can be enabled using the `performance` console command.
  * Added internal support for four-part versions to support SMAPI on Android.
  * Rewrote `SemanticVersion` parsing.
  * Updated links for the new r/SMAPI subreddit.
  * The `/mods` web API endpoint now includes version mappings from the wiki.
  * Dropped API support for the pre-3.0 update-check format.

## 3.1
Released 05 January 2019 for Stardew Valley 1.4.1 or later. See [release highlights](https://www.patreon.com/posts/32904041).

* For players:
  * Added separate group in 'skipped mods' list for broken dependencies, so it's easier to see what to fix first.
  * Added friendly log message for save file-not-found errors.
  * Updated for gamepad modes in Stardew Valley 1.4.1.
  * Improved performance in some cases.
  * Fixed compatibility with Linux Mint 18 (thanks to techge!), Arch Linux, and Linux systems with libhybris-utils installed.
  * Fixed memory leak when repeatedly loading a save and returning to title.
  * Fixed memory leak when mods reload assets.
  * Updated translations. Thanks to L30Bola (added Portuguese), PlussRolf (added Spanish), and shirutan (added Japanese)!

* For the Console Commands mod:
  * Added new clothing items.
  * Fixed spawning new flooring and rings (thanks to Mizzion!).
  * Fixed spawning custom rings added by mods.
  * Fixed errors when some item data is invalid.

* For the web UI:
  * Added option to edit & reupload in the JSON validator.
  * File uploads are now stored in Azure storage instead of Pastebin, due to ongoing Pastebin perfomance issues.
  * File uploads now expire after one month.
  * Updated the JSON validator for Content Patcher 1.10 and 1.11.
  * Fixed JSON validator no longer letting you change format when viewing a file.
  * Fixed JSON validator for Content Patcher not requiring `Default` if `AllowBlank` was omitted.
  * Fixed log parser not correctly handling content packs with no author (thanks to danvolchek!).
  * Fixed main sidebar link pointing to wiki instead of home page.

* For modders:
  * Added `World.ChestInventoryChanged` event (thanks to collaboration with wartech0!).
  * Added asset propagation for...
    * grass textures;
    * winter flooring textures;
    * `Data\Bundles` changes (for added bundles only);
    * `Characters\Farmer\farmer_girl_base_bald`.
  * Added paranoid-mode warning for direct `Console` access.
  * Improved error messages for `TargetParameterCountException` when using the reflection API.
  * `helper.Read/WriteSaveData` can now be used while a save is being loaded (e.g. within a `Specialized.LoadStageChanged` event).
  * Removed `DumpMetadata` option. It was only for specific debugging cases, but players would sometimes enable it incorrectly and then report crashes.
  * Fixed private textures loaded from content packs not having their `Name` field set.

* For SMAPI developers:
  * You can now run local environments without configuring Amazon, Azure, MongoDB, and Pastebin accounts.

## 3.0.1
Released 02 December 2019 for Stardew Valley 1.4 or later.

* For players:
  * Updated for Stardew Valley 1.4.0.1.
  * Improved compatibility with some Linux terminals (thanks to archification and DanielHeath!).
  * Updated translations. Thanks to berkayylmao (added Turkish), feathershine (added Chinese), and Osiris901 (added Russian)!

* For the web UI:
  * Rebuilt web infrastructure to handle higher traffic.
  * If a log can't be uploaded to Pastebin (e.g. due to rate limits), it's now uploaded to Amazon S3 instead. Logs uploaded to S3 expire after one month.
  * Fixed JSON validator not letting you drag & drop a file.

* For modders:
  * `SemanticVersion` now supports [semver 2.0](https://semver.org/) build metadata.

## 3.0
Released 26 November 2019 for Stardew Valley 1.4.

### Release highlights
For players:
* **Updated for Stardew Valley 1.4.**  
  SMAPI 3.0 adds compatibility with the latest game version, and improves mod APIs for changes in
  the game code.

* **Improved performance.**  
  SMAPI should have less impact on game performance and startup time for some players.

* **Automatic save fixing and more error recovery.**  
  SMAPI now detects and prevents more crashes due to game/mod bugs, and automatically fixes your
  save if you remove some custom-content mods.

* **Improved mod scanning.**  
  SMAPI now supports some non-standard mod structures automatically, improves compatibility with
  the Vortex mod manager, and improves various error/skip messages related to mod loading.

* **Overhauled update checks.**  
  SMAPI update checks are now handled entirely on the web server and support community-defined
  version mappings. In particular, false update alerts due to author mistakes can now be solved by
  the community for all players.

* **Fixed many bugs and edge cases.**

For modders:
* **New event system.**  
  SMAPI 3.0 removes the deprecated static events in favor of the new `helper.Events` API. The event
  engine is rewritten to make events more efficient, add events that weren't possible before, make
  existing events more useful, and make event usage and behavior more consistent. When a mod makes
  changes in an event handler, those changes are now also reflected in the next event raise.

* **Improved mod build package.**  
  The [mod build package](https://www.nuget.org/packages/Pathoschild.Stardew.ModBuildConfig) now
  includes the `assets` folder by default if present, supports the new `.csproj` project format,
  enables mod `.pdb` files automatically (to provide line numbers in error messages), adds optional
  Harmony support, and fixes some bugs and edge cases. This also adds compatibility with SMAPI 3.0
  and Stardew Valley 1.4, and drops support for older versions.

* **Mods loaded earlier.**  
  SMAPI now loads mods much earlier, before the game is initialised. That lets mods do things that
  were difficult before, like intercepting some core assets.

* **Improved Android support.**  
  SMAPI now automatically detects when it's running on Android, and updates `Constants.TargetPlatform`
  so mods can adjust their logic if needed. The Save Backup mod is also now Android-compatible.

* **Improved asset propagation.**  
  SMAPI now automatically propagates asset changes for farm animal data, NPC default location data,
  critter textures, and `DayTimeMoneyBox` buttons. Every loaded texture now also has a `Name` field
  so mods can check which asset a texture was loaded for.

* **Breaking changes:**  
  See _[migrate to SMAPI 3.0](https://stardewvalleywiki.com/Modding:Migrate_to_SMAPI_3.0)_ and
  _[migrate to Stardew Valley 1.4](https://stardewvalleywiki.com/Modding:Migrate_to_Stardew_Valley_1.4)_
  for more info.

### For players
* Changes:
  * Updated for Stardew Valley 1.4.
  * Improved performance.
  * Reworked update checks and added community-defined version mapping, to reduce false update alerts due to author mistakes.
  * SMAPI now removes invalid locations/NPCs when loading a save to prevent crashes. A warning is shown in-game when this happens.
  * Added update checks for CurseForge mods.
  * Added support for editing console colors via `smapi-internal/config.json` (for players with unusual consoles).
  * Added support for setting SMAPI CLI arguments as environment variables for Linux/macOS compatibility.
  * Improved mod scanning:
    * Now ignores metadata files/folders (like `__MACOSX` and `__folder_managed_by_vortex`) and content files (like `.txt` or `.png`), which avoids missing-manifest errors in some cases.
    * Now detects XNB mods more accurately, and consolidates multi-folder XNB mods in logged messages.
  * Improved launch script compatibility on Linux (thanks to kurumushi and toastal!).
  * Made error messages more user-friendly in some cases.
  * Save Backup now works in the background, to avoid affecting startup time for players with a large number of saves.
  * The installer now recognises custom game paths stored in [`stardewvalley.targets`](http://smapi.io/package/custom-game-path).
  * Duplicate-mod errors now show the mod version in each folder.
  * Update checks are now faster in some cases.
  * Updated mod compatibility list.
  * Updated SMAPI/game version map.
  * Updated translations. Thanks to eren-kemer (added German)!
* Fixes:
  * Fixed some assets not updated when you switch language to English.
  * Fixed lag in some cases due to incorrect asset caching when playing in non-English.
  * Fixed lag when a mod invalidates many NPC portraits/sprites at once.
  * Fixed Console Commands not including upgraded tools in item commands.
  * Fixed Console Commands' item commands failing if a mod adds invalid item data.
  * Fixed Save Backup not pruning old backups if they're uncompressed.
  * Fixed issues when a farmhand reconnects before the game notices they're disconnected.
  * Fixed 'received message' logs shown in non-developer mode.
  * Fixed various error messages and inconsistent spelling.
  * Fixed update-check error if a Nexus mod is marked as adult content.
  * Fixed update-check error if the Chucklefish page for an update key doesn't exist.

### For the web UI
* Mod compatibility list:
  * Added support for CurseForge mods.
  * Added metadata links and dev notes (if any) to advanced info.
  * Now loads faster (since data is fetched in a background service).
  * Now continues working with cached data when the wiki is offline.
  * Clicking a mod link now automatically adds it to the visible mods if the list is filtered.

* JSON validator:
  * Added JSON validator at [smapi.io/json](https://smapi.io/json), which lets you validate a JSON file against predefined mod formats.
  * Added support for the `manifest.json` format.
  * Added support for the Content Patcher format (thanks to TehPers!).
  * Added support for referencing a schema in a JSON Schema-compatible text editor.

* For the log parser:
  * Added instructions for Android.
  * The page now detects your OS and preselects the right instructions (thanks to danvolchek!).

### For modders
* Breaking changes:
  * Mods are now loaded much earlier in the game launch. This lets mods intercept any content asset, but the game is not fully initialized when `Entry` is called; use the `GameLaunched` event if you need to run code when the game is initialized.
  * Removed all deprecated APIs.
  * Removed unused APIs: `Monitor.ExitGameImmediately`, `Translation.ModName`, and `Translation.Assert`.
  * Fixed `ICursorPosition.AbsolutePixels` not adjusted for zoom.
  * `SemanticVersion` no longer omits `.0` patch numbers when formatting versions, for better [semver](https://semver.org/) conformity (e.g. `3.0` is now formatted as `3.0.0`).
* Changes:
  * Added support for content pack translations.
  * Added `IContentPack.HasFile`, `Context.IsGameLaunched`, and `SemanticVersion.TryParse`.
  * Added separate `LogNetworkTraffic` option to make verbose logging less overwhelmingly verbose.
  * Added asset propagation for `Data\FarmAnimals`, critter textures, and `DayTimeMoneyBox` buttons.
  * Added `Texture2D.Name` values set to the asset key.
  * Added trace logs for skipped loose files in the `Mods` folder and custom SMAPI settings so it's easier to troubleshoot player logs.
  * `Constants.TargetPlatform` now returns `Android` when playing on an Android device.
  * Trace logs for a broken mod now list all detected issues (instead of the first one).
  * Trace logs when loading mods are now more clear.
  * Clarified update-check errors for mods with multiple update keys.
  * Updated dependencies (including Json.NET 11.0.2 → 12.0.3 and Mono.Cecil 0.10.1 → 0.11.1).
* Fixes:
  * Fixed map reloads resetting tilesheet seasons.
  * Fixed map reloads not updating door warps.
  * Fixed outdoor tilesheets being seasonalised when added to an indoor location.
  * Fixed mods needing to load custom `Map` assets before the game accesses them. SMAPI now does so automatically.
  * Fixed custom maps loaded from `.xnb` files not having their tilesheet paths automatically adjusted.
  * Fixed custom maps loaded from the mod folder with tilesheets in a subfolder not working crossplatform. All tilesheet paths are now normalized for the OS automatically.
  * Fixed issue where mod changes weren't tracked correctly for raising events in some cases. Events now reflect a frozen snapshot of the game state, and any mod changes are reflected in the next event tick.
  * Fixed issue where, when a mod's `IAssetEditor` uses `asset.ReplaceWith` on a texture asset while playing in non-English, any changes from that point forth wouldn't affect subsequent cached asset loads.
  * Fixed asset propagation for NPC portraits resetting any unique portraits (e.g. Maru's hospital portrait) to the default.
  * Fixed changes to `Data\NPCDispositions` not always propagated correctly to existing NPCs.
  * Fixed `Rendering`/`Rendered` events not raised during minigames.
  * Fixed `LoadStageChanged` event not raising correct flags in some cases when creating a new save.
  * Fixed `GetApi` without an interface not checking if all mods are loaded.

### For SMAPI maintainers
* Added support for core translation files.
* Migrated to new `.csproj` format.
* Internal refactoring.

## 2.11.3 and earlier
See [older release notes](release-notes-archived.md).<|MERGE_RESOLUTION|>--- conflicted
+++ resolved
@@ -9,11 +9,9 @@
 
 ## Upcoming release
 * For players:
-<<<<<<< HEAD
+  * Updated for Stardew Valley 1.5, including split-screen support.
   * When the installer is run from within a game folder, it now installs SMAPI to that folder. That simplifies installation if you have multiple copies of the game or it can't otherwise auto-detect the game path.
   * Clarified not-a-mod error when the SMAPI installer is in the `Mods` folder.
-=======
-  * Updated for Stardew Valley 1.5, including split-screen support.
 
 * For modders:
   * Added `PerScreen<T>` utility and new `Context` fields to simplify split-screen support in mods.
@@ -21,7 +19,6 @@
 
 * For the Console Commands mod:
   * Added `furniture` option to `world_clear`.
->>>>>>> 5e2f6f56
 
 ## 3.7.6
 Released 21 November 2020 for Stardew Valley 1.4.1 or later.
